--- conflicted
+++ resolved
@@ -14,12 +14,8 @@
     def __init__(self, config, initenv=os.environ):
         self.dbs_dir = config.get('dbs_dir', 'dbs')
         self.logs_dir = config.get('logs_dir', 'logs')
-<<<<<<< HEAD
-        self.items_dir = config.get('items_dir','')
-=======
         self.logs_filename = config.get('logs_filename', '')
-        self.items_dir = config.get('items_dir', 'items')
->>>>>>> acaf527b
+        self.items_dir = config.get('items_dir', '')
         self.jobs_to_keep = config.getint('jobs_to_keep', 5)
         if config.cp.has_section('settings'):
             self.settings = dict(config.cp.items('settings'))
