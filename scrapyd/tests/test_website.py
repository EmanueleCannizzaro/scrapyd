class TestWebsite:
    def test_render_jobs(self, txrequest, site_no_egg):
        content = site_no_egg.children[b'jobs'].render(txrequest)
        expect_headers = {
            b'Content-Type': [b'text/html; charset=utf-8'],
        }
        headers = txrequest.responseHeaders.getAllRawHeaders()
<<<<<<< HEAD
        assert expect_headers.items() <= dict(headers).items()
=======
>>>>>>> 2160e5de
        initial = (
            '<html><head><title>Scrapyd</title><style type="text/css">'
            '#jobs>thead td {text-align: center; font-weight'
        )

        assert dict(headers) == expect_headers
        assert content.decode().startswith(initial)

    def test_render_home(self, txrequest, site_no_egg):
        content = site_no_egg.children[b''].render_GET(txrequest)
        headers = dict(txrequest.responseHeaders.getAllRawHeaders())

        assert b'Available projects' in content
        assert headers[b'Content-Type'] == [b'text/html; charset=utf-8']
        # content-length different between my localhost and build environment
        assert b'Content-Length' in headers
        if site_no_egg.local_items:
            assert b'Items' in content<|MERGE_RESOLUTION|>--- conflicted
+++ resolved
@@ -3,27 +3,37 @@
         content = site_no_egg.children[b'jobs'].render(txrequest)
         expect_headers = {
             b'Content-Type': [b'text/html; charset=utf-8'],
+            b'Content-Length': [b'643'],
         }
-        headers = txrequest.responseHeaders.getAllRawHeaders()
-<<<<<<< HEAD
-        assert expect_headers.items() <= dict(headers).items()
-=======
->>>>>>> 2160e5de
-        initial = (
+        if site_no_egg.local_items:
+            expect_headers[b'Content-Length'] = [b'601']
+
+        headers = dict(txrequest.responseHeaders.getAllRawHeaders())
+
+        assert headers == expect_headers
+        assert content.decode().startswith(
             '<html><head><title>Scrapyd</title><style type="text/css">'
             '#jobs>thead td {text-align: center; font-weight'
         )
-
-        assert dict(headers) == expect_headers
-        assert content.decode().startswith(initial)
+        if site_no_egg.local_items:
+            assert b'display: none' not in content
+        else:
+            assert b'display: none' in content
 
     def test_render_home(self, txrequest, site_no_egg):
         content = site_no_egg.children[b''].render_GET(txrequest)
+        expect_headers = {
+            b'Content-Type': [b'text/html; charset=utf-8'],
+            b'Content-Length': [b'708'],
+        }
+        if site_no_egg.local_items:
+            expect_headers[b'Content-Length'] = [b'744']
+
         headers = dict(txrequest.responseHeaders.getAllRawHeaders())
 
+        assert headers == expect_headers
         assert b'Available projects' in content
-        assert headers[b'Content-Type'] == [b'text/html; charset=utf-8']
-        # content-length different between my localhost and build environment
-        assert b'Content-Length' in headers
         if site_no_egg.local_items:
-            assert b'Items' in content+            assert b'Items' in content
+        else:
+            assert b'Items' not in content