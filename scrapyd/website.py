--- conflicted
+++ resolved
@@ -21,12 +21,8 @@
         itemsdir = config.get('items_dir')
         local_items = itemsdir and (urlparse(itemsdir).scheme.lower() in ['', 'file'])
         self.app = app
-<<<<<<< HEAD
         self.nodename = config.get('node_name', socket.gethostname())
-        self.putChild('', Home(self))
-=======
         self.putChild('', Home(self, local_items))
->>>>>>> b3cdc61a
         if logsdir:
             self.putChild('logs', static.File(logsdir, 'text/plain'))
         if local_items:
